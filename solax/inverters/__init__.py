--- conflicted
+++ resolved
@@ -1,9 +1,5 @@
 from .qvolt_hyb_g3_3p import QVOLTHYBG33P
-<<<<<<< HEAD
 from .qvolt_hyb_g3_1p import QVOLTHYBG31P
-from .x_hybrid import XHybrid
-=======
->>>>>>> c35be4a3
 from .x1 import X1
 from .x1_boost import X1Boost
 from .x1_hybrid_gen4 import X1HybridGen4
